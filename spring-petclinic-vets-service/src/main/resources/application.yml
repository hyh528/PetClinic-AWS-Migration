--- conflicted
+++ resolved
@@ -5,19 +5,6 @@
 spring:
   application:
     name: vets-service
-<<<<<<< HEAD
-  boot:
-    admin:
-      client:
-        enabled: true
-        url: http://admin.petclinic.local:9090/admin
-        instance:
-          # Register internal management URLs (Cloud Map private DNS)
-          service-base-url: http://vets.petclinic.local:8080
-          management-base-url: http://vets.petclinic.local:8080
-          health-url: http://vets.petclinic.local:8080/actuator/health
-=======
->>>>>>> c7dd3b7d
   cloud:
     aws:
       region:
