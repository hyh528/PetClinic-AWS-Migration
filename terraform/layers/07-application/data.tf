# =============================================================================
# Data Sources - 원격 상태 참조
# =============================================================================

data "terraform_remote_state" "network" {
  backend = "s3"
  config = {
    bucket  = var.tfstate_bucket_name
    key     = "${var.environment}/01-network/terraform.tfstate"
    region  = var.aws_region
    profile = var.aws_profile
  }
}

data "terraform_remote_state" "security" {
  backend = "s3"
  config = {
    bucket  = var.tfstate_bucket_name
    key     = "${var.environment}/02-security/terraform.tfstate"
    region  = var.aws_region
    profile = var.aws_profile
  }
}

data "terraform_remote_state" "database" {
  backend = "s3"
  config = {
    bucket  = var.tfstate_bucket_name
    key     = "${var.environment}/03-database/terraform.tfstate"
    region  = var.aws_region
    profile = var.aws_profile
  }
}

<<<<<<< HEAD
# 05-cloud-map 레이어 상태 참조 (서비스 디스커버리)
=======
>>>>>>> c7dd3b7d
data "terraform_remote_state" "cloud_map" {
  backend = "s3"
  config = {
    bucket  = var.tfstate_bucket_name
    key     = "${var.environment}/05-cloud-map/terraform.tfstate"
    region  = var.aws_region
    profile = var.aws_profile
  }
}<|MERGE_RESOLUTION|>--- conflicted
+++ resolved
@@ -32,10 +32,6 @@
   }
 }
 
-<<<<<<< HEAD
-# 05-cloud-map 레이어 상태 참조 (서비스 디스커버리)
-=======
->>>>>>> c7dd3b7d
 data "terraform_remote_state" "cloud_map" {
   backend = "s3"
   config = {
