<?xml version="1.0" encoding="UTF-8"?>
<project xmlns="http://maven.apache.org/POM/4.0.0" xmlns:xsi="http://www.w3.org/2001/XMLSchema-instance"
         xsi:schemaLocation="http://maven.apache.org/POM/4.0.0 http://maven.apache.org/maven-v4_0_0.xsd">
    <modelVersion>4.0.0</modelVersion>

    <parent>
        <groupId>org.springframework.boot</groupId>
        <artifactId>spring-boot-starter-parent</artifactId>
        <version>2.1.1.RELEASE</version>
    </parent>

    <groupId>org.springframework.samples</groupId>
    <artifactId>spring-petclinic-microservices</artifactId>
    <version>2.1.2</version>
    <name>${project.artifactId}</name>
    <packaging>pom</packaging>

    <modules>
        <module>spring-petclinic-admin-server</module>
        <module>spring-petclinic-customers-service</module>
        <module>spring-petclinic-vets-service</module>
        <module>spring-petclinic-visits-service</module>
        <module>spring-petclinic-config-server</module>
        <module>spring-petclinic-discovery-server</module>
        <module>spring-petclinic-api-gateway</module>
        <module>spring-petclinic-hystrix-dashboard</module>
    </modules>

    <properties>
        <java.version>1.8</java.version>
        <assertj.version>3.11.1</assertj.version>

<<<<<<< HEAD
        <spring-boot.version>2.1.2.RELEASE</spring-boot.version>
        <spring-cloud.version>Greenwich.RELEASE</spring-cloud.version>
        <micrometer.version>1.0.5</micrometer.version>
=======
        <spring-boot.version>2.0.4.RELEASE</spring-boot.version>
        <spring-cloud.version>Finchley.SR2</spring-cloud.version>
        <sleuth.version>2.0.0.RC2</sleuth.version>
>>>>>>> 65f2c972

        <maven-surefire-plugin.version>2.22.0</maven-surefire-plugin.version>

        <docker.image.prefix>mszarlinski</docker.image.prefix>
        <docker.image.exposed.port>9090</docker.image.exposed.port>
        <docker.image.dockerfile.dir>${basedir}</docker.image.dockerfile.dir>
        <docker.image.dockerize.version>v0.6.1</docker.image.dockerize.version>
        <docker.plugin.version>0.4.13</docker.plugin.version>
    </properties>

    <dependencyManagement>
        <dependencies>
            <dependency>
                <groupId>org.springframework.cloud</groupId>
                <artifactId>spring-cloud-dependencies</artifactId>
                <version>${spring-cloud.version}</version>
                <type>pom</type>
                <scope>import</scope>
            </dependency>
            <dependency>
                <groupId>org.springframework.boot</groupId>
                <artifactId>spring-boot-starter-test</artifactId>
                <version>${spring-boot.version}</version>
                <scope>test</scope>
                <exclusions>
                    <exclusion>
                    <groupId>junit</groupId>
                    <artifactId>junit</artifactId>
                    </exclusion>
                </exclusions>
            </dependency>
            <dependency>
                <groupId>org.assertj</groupId>
                <artifactId>assertj-core</artifactId>
                <version>${assertj.version}</version>
                <scope>test</scope>
            </dependency>

        </dependencies>
    </dependencyManagement>

    <profiles>
        <profile>
            <id>springboot</id>
            <activation>
                <file>
                    <!-- Just a way to identify a Spring Boot application -->
                    <exists>src/main/resources/bootstrap.yml</exists>
                </file>
            </activation>
            <build>
                <plugins>
                    <plugin>
                        <groupId>org.springframework.boot</groupId>
                        <artifactId>spring-boot-maven-plugin</artifactId>
                        <configuration>
                            <fork>true</fork>
                        </configuration>
                        <executions>
                            <execution>
                                <!-- Spring Boot Actuator displays build-related information if a META-INF/build-info.properties file is present -->
                                <goals>
                                    <goal>build-info</goal>
                                </goals>
                                <configuration>
                                    <additionalProperties>
                                        <encoding.source>${project.build.sourceEncoding}</encoding.source>
                                        <encoding.reporting>${project.reporting.outputEncoding}</encoding.reporting>
                                        <java.source>${maven.compiler.source}</java.source>
                                        <java.target>${maven.compiler.target}</java.target>
                                    </additionalProperties>
                                </configuration>
                            </execution>
                        </executions>
                    </plugin>

                    <!-- Spring Boot Actuator displays build-related information if a META-INF/build-info.properties file is present -->
                    <plugin>
                        <groupId>pl.project13.maven</groupId>
                        <artifactId>git-commit-id-plugin</artifactId>
                        <executions>
                            <execution>
                                <goals>
                                    <goal>revision</goal>
                                </goals>
                            </execution>
                        </executions>
                        <configuration>
                            <verbose>true</verbose>
                            <dateFormat>yyyy-MM-dd'T'HH:mm:ssZ</dateFormat>
                            <generateGitPropertiesFile>true</generateGitPropertiesFile>
                            <generateGitPropertiesFilename>${project.build.outputDirectory}/git.properties
                            </generateGitPropertiesFilename>
                            <failOnNoGitDirectory>false</failOnNoGitDirectory>
                        </configuration>
                    </plugin>
                </plugins>
            </build>

        </profile>

        <profile>
            <id>buildDocker</id>
            <build>
                <pluginManagement>
                    <plugins>
                        <plugin>
                            <groupId>com.spotify</groupId>
                            <artifactId>docker-maven-plugin</artifactId>
                            <version>${docker.plugin.version}</version>
                            <executions>
                                <execution>
                                    <phase>install</phase>
                                    <goals>
                                        <goal>build</goal>
                                    </goals>
                                </execution>
                            </executions>
                            <configuration>
                                <imageName>${docker.image.prefix}/${project.artifactId}</imageName>
                                <dockerDirectory>${docker.image.dockerfile.dir}</dockerDirectory>
                                <resources>
                                    <resource>
                                        <targetPath>/</targetPath>
                                        <directory>${project.build.directory}</directory>
                                        <include>${project.build.finalName}.jar</include>
                                    </resource>
                                </resources>
                                <buildArgs>
                                    <ARTIFACT_NAME>${project.build.finalName}</ARTIFACT_NAME>
                                    <EXPOSED_PORT>${docker.image.exposed.port}</EXPOSED_PORT>
                                    <DOCKERIZE_VERSION>${docker.image.dockerize.version}</DOCKERIZE_VERSION>
                                </buildArgs>
                            </configuration>
                        </plugin>
                    </plugins>
                </pluginManagement>
            </build>
        </profile>
    </profiles>

    <repositories>
        <repository>
            <id>repository.spring.milestone</id>
            <name>Spring Milestone Repository</name>
            <url>http://repo.spring.io/milestone</url>
        </repository>
    </repositories>

</project><|MERGE_RESOLUTION|>--- conflicted
+++ resolved
@@ -30,15 +30,9 @@
         <java.version>1.8</java.version>
         <assertj.version>3.11.1</assertj.version>
 
-<<<<<<< HEAD
         <spring-boot.version>2.1.2.RELEASE</spring-boot.version>
         <spring-cloud.version>Greenwich.RELEASE</spring-cloud.version>
         <micrometer.version>1.0.5</micrometer.version>
-=======
-        <spring-boot.version>2.0.4.RELEASE</spring-boot.version>
-        <spring-cloud.version>Finchley.SR2</spring-cloud.version>
-        <sleuth.version>2.0.0.RC2</sleuth.version>
->>>>>>> 65f2c972
 
         <maven-surefire-plugin.version>2.22.0</maven-surefire-plugin.version>
 
