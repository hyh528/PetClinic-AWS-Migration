server:
  servlet:
    context-path: /api/customers

spring:
  application:
    name: customers-service
<<<<<<< HEAD
  boot:
    admin:
      client:
        enabled: true
        url: http://admin.petclinic.local:9090/admin
        instance:
          # Register internal management URLs (Cloud Map private DNS)
          service-base-url: http://customers.petclinic.local:8080
          management-base-url: http://customers.petclinic.local:8080
          health-url: http://customers.petclinic.local:8080/actuator/health
=======
>>>>>>> c7dd3b7d
  cloud:
    aws:
      region:
        static: ${AWS_REGION:us-west-2}
      paramstore:
        enabled: true
        prefix: /petclinic
        profile-separator: /
        fail-fast: false
      secretsmanager:
        enabled: true
        prefix: /petclinic
        fail-fast: false
  profiles:
    active: ${SPRING_PROFILES_ACTIVE:mysql,aws}

management:
  endpoints:
    web:
      exposure:
        include: "*"
      base-path: /actuator
  endpoint:
    health:
      show-details: always

---
spring:
  config:
    activate:
      on-profile: mysql
  sql:
    init:
      mode: always
  jpa:
    hibernate:
      ddl-auto: create
    database-platform: org.hibernate.dialect.MySQLDialect
  datasource:
    url: ${SPRING_DATASOURCE_URL}
    username: ${SPRING_DATASOURCE_USERNAME}
    password: ${SPRING_DATASOURCE_PASSWORD}
---
spring:
  config:
    activate:
      on-profile: docker
  cloud:
    aws:
      region:
        static: ${AWS_REGION:us-west-2}
      paramstore:
        enabled: true
        prefix: /petclinic
        profile-separator: /
        fail-fast: false
      secretsmanager:
        enabled: true
        prefix: /petclinic
        fail-fast: false<|MERGE_RESOLUTION|>--- conflicted
+++ resolved
@@ -5,19 +5,6 @@
 spring:
   application:
     name: customers-service
-<<<<<<< HEAD
-  boot:
-    admin:
-      client:
-        enabled: true
-        url: http://admin.petclinic.local:9090/admin
-        instance:
-          # Register internal management URLs (Cloud Map private DNS)
-          service-base-url: http://customers.petclinic.local:8080
-          management-base-url: http://customers.petclinic.local:8080
-          health-url: http://customers.petclinic.local:8080/actuator/health
-=======
->>>>>>> c7dd3b7d
   cloud:
     aws:
       region:
