/*
 * Copyright 2002-2021 the original author or authors.
 *
 * Licensed under the Apache License, Version 2.0 (the "License");
 * you may not use this file except in compliance with the License.
 * You may obtain a copy of the License at
 *
 *      http://www.apache.org/licenses/LICENSE-2.0
 *
 * Unless required by applicable law or agreed to in writing, software
 * distributed under the License is distributed on an "AS IS" BASIS,
 * WITHOUT WARRANTIES OR CONDITIONS OF ANY KIND, either express or implied.
 * See the License for the specific language governing permissions and
 * limitations under the License.
 */
package org.springframework.samples.petclinic.admin;

<<<<<<< HEAD
import org.springframework.context.annotation.Configuration;
=======
import de.codecentric.boot.admin.server.domain.entities.Instance;
import de.codecentric.boot.admin.server.domain.entities.InstanceRepository;
import de.codecentric.boot.admin.server.domain.events.InstanceEvent;
import de.codecentric.boot.admin.server.domain.events.InstanceRegisteredEvent;
import de.codecentric.boot.admin.server.domain.values.InstanceId;
import org.slf4j.Logger;
import org.slf4j.LoggerFactory;
import org.springframework.beans.factory.annotation.Autowired;
import org.springframework.context.annotation.Bean;
import org.springframework.context.annotation.Configuration;
import org.springframework.context.event.EventListener;
import org.springframework.core.env.Environment;
import org.springframework.http.client.reactive.ClientHttpConnector;
import org.springframework.http.client.reactive.ReactorClientHttpConnector;
import org.springframework.web.reactive.function.client.WebClient;
import reactor.core.publisher.Mono;
import reactor.netty.http.client.HttpClient;

import java.time.Duration;
>>>>>>> c7dd3b7d

/**
 * Admin 서버 설정 클래스
 * Spring Boot Admin의 자동 디스커버리 기능을 사용합니다.
 * 수동 등록 로직은 제거되고, 클라이언트들이 직접 Admin Server에 등록합니다.
 */
@Configuration
public class AdminServerConfig {
<<<<<<< HEAD
    // Spring Boot Admin Server의 자동 디스커버리 기능만 사용
    // 클라이언트 서비스들은 spring.boot.admin.client.enabled=true로 설정되어
    // 직접 Admin Server에 등록됩니다.
=======

    private static final Logger logger = LoggerFactory.getLogger(AdminServerConfig.class);

    @Autowired
    private InstanceRepository instanceRepository;

    @Autowired
    private Environment environment;

    /**
     * Spring Boot Admin이 사용하는 WebClient를 커스터마이즈합니다.
     * WAF 우회를 위한 헤더 및 타임아웃 설정을 추가합니다.
     */
    @Bean
    public WebClient.Builder webClientBuilder() {
        // HTTP 클라이언트 타임아웃 설정
        HttpClient httpClient = HttpClient.create()
            .responseTimeout(Duration.ofSeconds(30))
            .followRedirect(true);
        
        ClientHttpConnector connector = new ReactorClientHttpConnector(httpClient);
        
        return WebClient.builder()
            .clientConnector(connector)
            .defaultHeader("User-Agent", "SpringBootAdmin/3.4.1")
            .defaultHeader("Accept", "application/json, application/*+json")
            .defaultHeader("X-Admin-Request", "true");
    }

    /**
     * 애플리케이션 시작 후 서비스들을 자동으로 등록합니다.
     * 
     * NOTE: 자동 등록 기능은 완전히 비활성화되었습니다.
     * 수동 등록 스크립트(register-services-to-admin.sh)를 사용하세요.
     * 
     * DISABLED: This method is intentionally disabled to prevent automatic registration
     * with incorrect URLs. Use manual registration script instead.
     */
    /* DISABLED - DO NOT ENABLE
    @EventListener(ApplicationReadyEvent.class)
    public void registerServices_DISABLED() {
        // 5초 후에 등록 시도 (서비스들이 완전히 시작될 시간을 줌)
        new Thread(() -> {
            try {
                Thread.sleep(5000); // 5초 대기
                
                // ALB를 통한 서비스 등록
                String albDnsName = environment.getProperty("petclinic.alb.dns-name",
                        "petclinic-dev-alb-1211424104.us-west-2.elb.amazonaws.com");
                System.out.println("🔍 사용할 ALB DNS 이름: " + albDnsName);

                // 각 서비스 등록 시도
                registerServiceWithRetry("customers-service", "http://" + albDnsName + "/api/customers");
                registerServiceWithRetry("vets-service", "http://" + albDnsName + "/api/vets");
                registerServiceWithRetry("visits-service", "http://" + albDnsName + "/api/visits");

                System.out.println("✅ Admin 서버에 모든 서비스 등록 시도가 완료되었습니다.");
            } catch (Exception e) {
                System.err.println("❌ 서비스 등록 중 오류 발생: " + e.getMessage());
                e.printStackTrace();
            }
        }).start();
    }
    DISABLED - END */

    /* DISABLED - Auto-registration methods removed
     * Use manual registration script: scripts/register-services-to-admin.sh
     * 
     * These methods were causing issues with incorrect URL generation:
     * - Missing trailing slashes in service URLs
     * - Automatic registration conflicting with manual registration
     */

    /**
     * DISABLED: 잘못된 URL로 등록된 인스턴스를 자동으로 삭제하는 EventListener
     * 
     * NOTE: 이 기능은 InstanceRegistrationFilter로 대체되었습니다.
     * 이제 잘못된 등록 요청은 HTTP 필터 레벨에서 차단(400 Bad Request)되므로
     * 이 EventListener는 더 이상 필요하지 않습니다.
     * 
     * REASON: Filter-based rejection is more efficient than EventListener-based deletion:
     * - Blocks invalid requests BEFORE registration
     * - Prevents database pollution
     * - Returns immediate HTTP 400 error to source
     */
    /* DISABLED - Replaced by InstanceRegistrationFilter
    @EventListener
    public void onInstanceRegistered(InstanceRegisteredEvent event) {
        InstanceId instanceId = event.getInstance();
        
        instanceRepository.find(instanceId)
            .flatMap(instance -> {
                String healthUrl = instance.getRegistration().getHealthUrl();
                logger.info("Instance registered: {} with healthUrl: {}", instanceId, healthUrl);
                
                if (healthUrl != null && healthUrl.contains("/actuator/health")) {
                    if (!healthUrl.matches(".*\\/api\\/[^\\/]+\\/actuator\\/health$")) {
                        logger.warn("Deleting invalid instance {} with incorrect healthUrl pattern: {}", 
                                   instanceId, healthUrl);
                        // deregister method does not exist in InstanceRepository API
                    }
                }
                return Mono.empty();
            })
            .subscribe(
                v -> logger.info("Invalid instance {} deleted successfully", instanceId),
                error -> logger.error("Error processing instance {}: {}", instanceId, error.getMessage())
            );
    }
    DISABLED - END */
>>>>>>> c7dd3b7d
}<|MERGE_RESOLUTION|>--- conflicted
+++ resolved
@@ -15,9 +15,6 @@
  */
 package org.springframework.samples.petclinic.admin;
 
-<<<<<<< HEAD
-import org.springframework.context.annotation.Configuration;
-=======
 import de.codecentric.boot.admin.server.domain.entities.Instance;
 import de.codecentric.boot.admin.server.domain.entities.InstanceRepository;
 import de.codecentric.boot.admin.server.domain.events.InstanceEvent;
@@ -37,20 +34,13 @@
 import reactor.netty.http.client.HttpClient;
 
 import java.time.Duration;
->>>>>>> c7dd3b7d
 
 /**
  * Admin 서버 설정 클래스
- * Spring Boot Admin의 자동 디스커버리 기능을 사용합니다.
- * 수동 등록 로직은 제거되고, 클라이언트들이 직접 Admin Server에 등록합니다.
+ * ECS 환경에서 다른 서비스들을 수동으로 등록합니다.
  */
 @Configuration
 public class AdminServerConfig {
-<<<<<<< HEAD
-    // Spring Boot Admin Server의 자동 디스커버리 기능만 사용
-    // 클라이언트 서비스들은 spring.boot.admin.client.enabled=true로 설정되어
-    // 직접 Admin Server에 등록됩니다.
-=======
 
     private static final Logger logger = LoggerFactory.getLogger(AdminServerConfig.class);
 
@@ -161,5 +151,4 @@
             );
     }
     DISABLED - END */
->>>>>>> c7dd3b7d
 }